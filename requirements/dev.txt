-r base.txt
-r docs.txt

<<<<<<< HEAD
django-debug-toolbar==1.11
tox==3.5.3
=======
django-debug-toolbar==1.10
tox==3.6.1
>>>>>>> 95bd731b

-r flake8.txt
-r isort.txt
-r black.txt<|MERGE_RESOLUTION|>--- conflicted
+++ resolved
@@ -1,13 +1,8 @@
 -r base.txt
 -r docs.txt
 
-<<<<<<< HEAD
 django-debug-toolbar==1.11
-tox==3.5.3
-=======
-django-debug-toolbar==1.10
 tox==3.6.1
->>>>>>> 95bd731b
 
 -r flake8.txt
 -r isort.txt
