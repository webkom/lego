{% load staticfiles %}

<!DOCTYPE html PUBLIC "-//W3C//DTD XHTML 1.0 Transitional//EN" "http://www.w3.org/TR/xhtml1/DTD/xhtml1-transitional.dtd">
<html xmlns="http://www.w3.org/1999/xhtml">
<head>
  <meta http-equiv="Content-Type" content="text/html; charset=UTF-8" />
  <meta name="viewport" content="width=device-width, initial-scale=1" />
  <title>{{ title }} | {{ site }}</title>

  <style type="text/css">
    /* Take care of image borders and formatting, client hacks */
    img { max-width: 600px; outline: none; text-decoration: none; -ms-interpolation-mode: bicubic;}
    a img { border: none; }
    table { border-collapse: collapse !important;}
    #outlook a { padding:0; }
    .ReadMsgBody { width: 100%; }
    .ExternalClass { width: 100%; }
    .backgroundTable { margin: 0 auto; padding: 0; width: 100% !important; }
    table td { border-collapse: collapse; }
    .ExternalClass * { line-height: 115%; }
    .container-for-gmail-android { min-width: 600px; }


    /* General styling */
    * {
      font-family: Helvetica, Arial, sans-serif;
    }

    body {
      -webkit-font-smoothing: antialiased;
      -webkit-text-size-adjust: none;
      width: 100% !important;
      margin: 0 !important;
      height: 100%;
      color: #676767;
    }

    td {
      font-family: Helvetica, Arial, sans-serif;
      font-size: 16px;
      color: #777777;
      text-align: center;
      line-height: 21px;
    }

    tr {
        margin-bottom: 10px;
    }

    a {
      color: #c0392b;
      text-decoration: none !important;
    }

    b {
        font-weight: 600;
    }

    .pull-left {
      text-align: left;
    }

    .pull-right {
      text-align: right;
    }

    .header-lg,
    .header-md {
      font-size: 32px;
      font-weight: 700;
      line-height: normal;
      padding: 5px 0 20px;
      color: #4d4d4d;
    }

    .header-md {
      font-size: 24px;
    }

    .content-padding {
      padding: 20px 0 30px;
    }

    .mobile-header-padding-right {
      width: 290px;
      text-align: right;
      padding-left: 10px;
    }

    .mobile-header-padding-left {
      width: 290px;
      text-align: left;
      padding-left: 10px;
    }

    .button {
      padding: 7px 0 20px;
    }

    .info-block {
      padding: 0 20px;
      width: 260px;
    }

    .info-img {
      width: 258px;
      border-radius: 5px 5px 0 0;
    }

    .force-width-gmail {
      min-width:600px;
      height: 0px !important;
      line-height: 1px !important;
      font-size: 1px !important;
    }

    .button-width {
      width: 228px;
    }

    .content-block {
      padding: 0 0 10px;
    }

  </style>

  <style type="text/css" media="screen">
    @import url(http://fonts.googleapis.com/css?family=Oxygen:400,700);
  </style>

  <style type="text/css" media="screen">
    @media screen {
      /* Thanks Outlook 2013! */
      * {
        font-family: 'Oxygen', 'Helvetica Neue', 'Arial', 'sans-serif' !important;
      }
    }
  </style>

  <style type="text/css" media="only screen and (max-width: 480px)">
    /* Mobile styles */
    @media only screen and (max-width: 480px) {

      table[class*="container-for-gmail-android"] {
        min-width: 290px !important;
        width: 100% !important;
      }

      table[class="w320"] {
        width: 320px !important;
      }

      img[class="force-width-gmail"] {
        display: none !important;
        width: 0 !important;
        height: 0 !important;
      }

      a[class="button-width"],
      a[class="button-mobile"] {
        width: 248px !important;
      }

      td[class*="mobile-header-padding-left"] {
        width: 160px !important;
        padding-left: 0 !important;
      }

      td[class*="mobile-header-padding-right"] {
        width: 160px !important;
        padding-right: 0 !important;
      }

      td[class="header-lg"] {
        font-size: 24px !important;
        padding-bottom: 20px !important;
      }

      td[class="header-md"] {
        font-size: 18px !important;
        padding-bottom: 20px !important;
      }

      td[class="content-padding"] {
        padding: 5px 0 30px !important;
      }

      td[class="content-block"] {
        padding: 0 0 10px !important;
      }

       td[class="button"] {
        padding: 5px !important;
      }

      td[class="info-block"] {
        display: block !important;
        width: 280px !important;
        padding-bottom: 40px !important;
      }

      td[class="info-img"],
      img[class="info-img"] {
        width: 278px !important;
      }
    }
  </style>
</head>

<body bgcolor="#ffffff">
<table align="center" cellpadding="0" cellspacing="0" class="container-for-gmail-android" width="100%">
  <tr>
    <td align="left" valign="top" width="100%" style="background:repeat-x url(http://s3.amazonaws.com/swu-filepicker/4E687TRe69Ld95IDWyEg_bg_top_02.jpg) #ffffff;">
      <center>
      <img src="http://s3.amazonaws.com/swu-filepicker/SBb2fQPrQ5ezxmqUTgCr_transparent.png" class="force-width-gmail">
        <table cellspacing="0" cellpadding="0" width="100%" bgcolor="#ffffff" background="http://s3.amazonaws.com/swu-filepicker/4E687TRe69Ld95IDWyEg_bg_top_02.jpg" style="background-color:transparent">
          <tr>
            <td width="100%" height="80" valign="top" style="text-align: center; vertical-align:middle;">
              <center>
                <table cellpadding="0" cellspacing="0" width="600" class="w320">
                  <tr>
                    <td class="pull-left mobile-header-padding-left" style="vertical-align: middle;">
                      <a href=""><img width="150" height="30" src="https://abakus.no/185f9aa436cf7f5da598fd7e07700efd.png"></a>
                    </td>
                    <td class="pull-right mobile-header-padding-right" style="color: #4d4d4d;">
                    </td>
                  </tr>
                </table>
              </center>
            </td>
          </tr>
        </table>
      </center>
    </td>
  </tr>
  <tr>
    <td align="center" valign="top" width="100%" style="background-color: #f7f7f7;" class="content-padding">
      <center>
        <table cellspacing="0" cellpadding="0" width="600" class="w320">
          <tr>
            <td class="header-lg">
              {{ title }}
            </td>
          </tr>
          {% block content %}{% endblock %}
        </table>
      </center>
    </td>
  </tr>
  <tr>
    <td align="center" valign="top" width="100%" style="background-color: #ffffff;  border-top: 1px solid #e5e5e5;">
      <center>
        <table cellpadding="0" cellspacing="0" width="600" class="w320">
          <tr>
            <td style="padding: 25px 0 25px">
              <b>Abakus Linjeforening</b><br />
                <a mailto="abakus@abakus.no">abakus@abakus.no</a> <br />
                <a href="{{ frontend_url }}">abakus.no</a> <br /><br />
            </td>
          </tr>
          <tr>
            <td>
              <p style="text-decoration: none !important; font-size: x-small;">
                Ønsker du ikke å motta slike e-post fra Abakus, 
                <br/>
                kan du
<<<<<<< HEAD
                <a href="{{ frontend_url }}/users/me/settings/notifications">
=======
                <a href="https://abakus.no/users/me/settings/notifications">
>>>>>>> 2cc03825
                  melde deg av her.
                </a>
              </p>
            </td>
          </tr>
        </table>
      </center>
    </td>
  </tr>
</table>
</body>
</html><|MERGE_RESOLUTION|>--- conflicted
+++ resolved
@@ -216,6 +216,11 @@
         <table cellspacing="0" cellpadding="0" width="100%" bgcolor="#ffffff" background="http://s3.amazonaws.com/swu-filepicker/4E687TRe69Ld95IDWyEg_bg_top_02.jpg" style="background-color:transparent">
           <tr>
             <td width="100%" height="80" valign="top" style="text-align: center; vertical-align:middle;">
+            <!--[if gte mso 9]>
+            <v:rect xmlns:v="urn:schemas-microsoft-com:vml" fill="true" stroke="false" style="mso-width-percent:1000;height:80px; v-text-anchor:middle;">
+              <v:fill type="tile" src="http://s3.amazonaws.com/swu-filepicker/4E687TRe69Ld95IDWyEg_bg_top_02.jpg" color="#ffffff" />
+              <v:textbox inset="0,0,0,0">
+            <![endif]-->
               <center>
                 <table cellpadding="0" cellspacing="0" width="600" class="w320">
                   <tr>
@@ -263,12 +268,8 @@
               <p style="text-decoration: none !important; font-size: x-small;">
                 Ønsker du ikke å motta slike e-post fra Abakus, 
                 <br/>
-                kan du
-<<<<<<< HEAD
+                kan du 
                 <a href="{{ frontend_url }}/users/me/settings/notifications">
-=======
-                <a href="https://abakus.no/users/me/settings/notifications">
->>>>>>> 2cc03825
                   melde deg av her.
                 </a>
               </p>
