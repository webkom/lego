from django.conf import settings
from django.conf.urls import patterns, include, url
from django.contrib import admin
from django.views.generic import TemplateView
from django.contrib import auth

admin.autodiscover()

urlpatterns = patterns(
    '',

    url(r'^admin/', include(admin.site.urls)),
<<<<<<< HEAD
    url(r'^o/', include('oauth2_provider.urls', namespace='oauth2_provider')),
    url(r'^accounts/login/$', auth.views.login, {'template_name': 'login.html'})
=======
    url(r'^api/', include('lego.api.urls')),
>>>>>>> eafa0bb5
)

if not settings.DEBUG:
    urlpatterns += patterns(
        '',
        url(r'^$', TemplateView.as_view(template_name="before_launch.html"), name='landing_page'),
    )
else:
    urlpatterns += patterns(
        '',
        url(r'^$', TemplateView.as_view(template_name="base.html"), name='landing_page'),
    )<|MERGE_RESOLUTION|>--- conflicted
+++ resolved
@@ -9,13 +9,13 @@
 urlpatterns = patterns(
     '',
 
+    url(r'^api/', include('lego.api.urls')),
+
     url(r'^admin/', include(admin.site.urls)),
-<<<<<<< HEAD
+    url(r'^accounts/login/$', auth.views.login, {'template_name': 'login.html'}),
+
+
     url(r'^o/', include('oauth2_provider.urls', namespace='oauth2_provider')),
-    url(r'^accounts/login/$', auth.views.login, {'template_name': 'login.html'})
-=======
-    url(r'^api/', include('lego.api.urls')),
->>>>>>> eafa0bb5
 )
 
 if not settings.DEBUG:
