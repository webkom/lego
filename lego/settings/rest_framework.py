REST_FRAMEWORK = {
    'DEFAULT_AUTHENTICATION_CLASSES': [
        'oauth2_provider.ext.rest_framework.OAuth2Authentication',
        'rest_framework.authentication.SessionAuthentication',
        'rest_framework_jwt.authentication.JSONWebTokenAuthentication',
    ],
    'DEFAULT_RENDERER_CLASSES': [
        'djangorestframework_camel_case.render.CamelCaseJSONRenderer',
    ],
    'DEFAULT_PARSER_CLASSES': [
        'djangorestframework_camel_case.parser.CamelCaseJSONParser',
    ],
<<<<<<< HEAD
    'DEFAULT_PERMISSION_CLASSES': [
        'lego.permissions.permissions.AbakusPermissions',
    ],
    'DEFAULT_FILTER_BACKENDS': [
        'lego.permissions.filters.AbakusObjectPermissionFilter',
    ]
=======
    'DEFAULT_PAGINATION_CLASS': 'lego.utils.pagination.APIPagination',
    'PAGE_SIZE': 30,
    'EXCEPTION_HANDLER': 'lego.utils.exceptions.exception_handler',
    'TEST_REQUEST_DEFAULT_FORMAT': 'json',
>>>>>>> 66fec695
}<|MERGE_RESOLUTION|>--- conflicted
+++ resolved
@@ -10,17 +10,14 @@
     'DEFAULT_PARSER_CLASSES': [
         'djangorestframework_camel_case.parser.CamelCaseJSONParser',
     ],
-<<<<<<< HEAD
     'DEFAULT_PERMISSION_CLASSES': [
         'lego.permissions.permissions.AbakusPermissions',
     ],
     'DEFAULT_FILTER_BACKENDS': [
         'lego.permissions.filters.AbakusObjectPermissionFilter',
-    ]
-=======
+    ],
     'DEFAULT_PAGINATION_CLASS': 'lego.utils.pagination.APIPagination',
     'PAGE_SIZE': 30,
     'EXCEPTION_HANDLER': 'lego.utils.exceptions.exception_handler',
     'TEST_REQUEST_DEFAULT_FORMAT': 'json',
->>>>>>> 66fec695
 }