--- conflicted
+++ resolved
@@ -20,11 +20,8 @@
     'django.contrib.messages',
     'django.contrib.staticfiles',
 
-<<<<<<< HEAD
     'oauth2_provider',
-=======
     'rest_framework',
->>>>>>> eafa0bb5
 
     'lego.apps.LegoConfig',
     'lego.users',
@@ -45,12 +42,6 @@
     'django.contrib.messages.middleware.MessageMiddleware',
     'django.middleware.clickjacking.XFrameOptionsMiddleware',
 )
-
-REST_FRAMEWORK = {
-    'DEFAULT_AUTHENTICATION_CLASSES': (
-        'oauth2_provider.ext.rest_framework.OAuth2Authentication',
-    )
-}
 
 OAUTH2_PROVIDER_APPLICATION_MODEL = 'oauth.APIApplication'
 
