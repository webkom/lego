import datetime
import os

import environ

root = environ.Path(__file__) - 2
BASE_DIR = root()

ALLOWED_HOSTS = ['*']
SHELL_PLUS = 'ipython'

INSTALLED_APPS = [
    'django.contrib.auth',
    'django.contrib.contenttypes',
    'django.contrib.sessions',
    'django.contrib.messages',
    'django.contrib.staticfiles',

    'django_extensions',
    'oauth2_provider',
    'rest_framework',
    'corsheaders',
    'mptt',
    'channels',
    'django_thumbor',
    'django_filters',
    'push_notifications',

    'lego.utils',
    'lego.apps.users',
    'lego.apps.permissions',
    'lego.apps.articles',
    'lego.apps.comments',
    'lego.apps.content',
    'lego.apps.events',
    'lego.apps.external_sync',
    'lego.apps.companies',
    'lego.apps.feed',
    'lego.apps.files',
    'lego.apps.flatpages',
    'lego.apps.followers',
    'lego.apps.ical',
    'lego.apps.social_groups',
    'lego.apps.stats',
    'lego.apps.meetings',
    'lego.apps.notifications',
    'lego.apps.oauth',
    'lego.apps.search',
    'lego.apps.slack',
    'lego.apps.tags',
    'lego.apps.quotes',
    'lego.apps.reactions',
    'lego.apps.restricted',
    'lego.apps.websockets',
    'lego.apps.joblistings'
]

SESSION_ENGINE = 'django.contrib.sessions.backends.cached_db'
AUTH_USER_MODEL = 'users.User'
AUTHENTICATION_BACKENDS = (
    'lego.apps.permissions.backends.AbakusPermissionBackend',
)
LOGIN_URL = '/authorization/login/'
LOGOUT_URL = '/authorization/logout/'
AUTH_PASSWORD_VALIDATORS = [
    {
        'NAME': 'django.contrib.auth.password_validation.UserAttributeSimilarityValidator',
    },
    {
        'NAME': 'django.contrib.auth.password_validation.MinimumLengthValidator',
    },
    {
        'NAME': 'django.contrib.auth.password_validation.CommonPasswordValidator',
    },
    {
        'NAME': 'django.contrib.auth.password_validation.NumericPasswordValidator',
    },
]

MIDDLEWARE_CLASSES = [
    'django.middleware.security.SecurityMiddleware',
    'django.contrib.sessions.middleware.SessionMiddleware',
    'corsheaders.middleware.CorsMiddleware',
    'django.middleware.common.CommonMiddleware',
    'django.middleware.csrf.CsrfViewMiddleware',
    'django.contrib.auth.middleware.AuthenticationMiddleware',
    'django.contrib.messages.middleware.MessageMiddleware',
    'django.middleware.clickjacking.XFrameOptionsMiddleware',
    'lego.utils.middleware.LoggingMiddleware'
]

TEMPLATES = [
    {
        'BACKEND': 'django.template.backends.django.DjangoTemplates',
        'DIRS': [
            os.path.join(BASE_DIR, 'templates')
        ],
        'APP_DIRS': True,
        'OPTIONS': {
            'context_processors': [
                'django.contrib.auth.context_processors.auth',
                'django.template.context_processors.debug',
                'django.template.context_processors.i18n',
                'django.template.context_processors.media',
                'django.template.context_processors.static',
                'django.template.context_processors.tz',
                'django.contrib.messages.context_processors.messages',
                'lego.utils.context_processors.site',
            ],
        },
    },
]

JWT_AUTH = {
    'JWT_ALLOW_REFRESH': True,
    'JWT_EXPIRATION_DELTA': datetime.timedelta(days=7),
    'JWT_RESPONSE_PAYLOAD_HANDLER': 'lego.apps.jwt.handlers.response_handler'
}

OAUTH2_PROVIDER_APPLICATION_MODEL = 'oauth.APIApplication'
# Tokens is valid for 7 days.
OAUTH2_PROVIDER = {
    'ACCESS_TOKEN_EXPIRE_SECONDS': 86400 * 7,
    'SCOPES': {
        'user': 'Grants access to the user profile'
    }
}

ROOT_URLCONF = 'lego.urls'

WSGI_APPLICATION = 'lego.wsgi.application'

TIME_ZONE = 'UTC'
USE_I18N = False
USE_L10N = False
USE_TZ = True

STATICFILES_STORAGE = 'django.contrib.staticfiles.storage.StaticFilesStorage'
STATICFILES_FINDERS = (
    'django.contrib.staticfiles.finders.FileSystemFinder',
    'django.contrib.staticfiles.finders.AppDirectoriesFinder',
)
STATIC_ROOT = os.path.join(BASE_DIR, 'files', 'static')
STATIC_URL = '/static/'
STATICFILES_DIRS = (
    ('assets', os.path.join(BASE_DIR, 'assets')),
)

MEDIA_ROOT = os.path.join(BASE_DIR, 'files', 'media')
MEDIA_URL = '/media/'

CHANNEL_LAYERS = {
    'default': {
        'BACKEND': 'asgi_redis.RedisChannelLayer',
        'ROUTING': 'lego.apps.websockets.routing.routing'
    }
}

STREAM_METRIC_CLASS = 'lego.apps.feed.feed_metrics.FeedMetrics'
CASSANDRA_DRIVER_KWARGS = {
    'protocol_version': 4,
    'lazy_connect': True
}

LDAP_BASE_DN = 'dc=abakus,dc=no'

CAPTCHA_URL = 'https://www.google.com/recaptcha/api/siteverify'

<<<<<<< HEAD
REGISTRATION_CONFIRMATION_TIMEOUT = 60 * 60 * 24
STUDENT_CONFIRMATION_TIMEOUT = 60 * 60 * 24
=======
STUDENT_CONFIRMATION_TIMEOUT = 60 * 60 * 24

PUSH_NOTIFICATIONS_SETTINGS = {
    'APNS_USE_SANDBOX': False,
    'UPDATE_ON_DUPLICATE_REG_ID': True,
    'APNS_TOPIC': 'no.abakus.abakus'
}
>>>>>>> f783e320
<|MERGE_RESOLUTION|>--- conflicted
+++ resolved
@@ -166,15 +166,11 @@
 
 CAPTCHA_URL = 'https://www.google.com/recaptcha/api/siteverify'
 
-<<<<<<< HEAD
 REGISTRATION_CONFIRMATION_TIMEOUT = 60 * 60 * 24
-STUDENT_CONFIRMATION_TIMEOUT = 60 * 60 * 24
-=======
 STUDENT_CONFIRMATION_TIMEOUT = 60 * 60 * 24
 
 PUSH_NOTIFICATIONS_SETTINGS = {
     'APNS_USE_SANDBOX': False,
     'UPDATE_ON_DUPLICATE_REG_ID': True,
     'APNS_TOPIC': 'no.abakus.abakus'
-}
->>>>>>> f783e320
+}