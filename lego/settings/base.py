--- conflicted
+++ resolved
@@ -3,15 +3,12 @@
 
 SECRET_KEY = 'This is supersecret'
 
-<<<<<<< HEAD
 DEBUG = True
 TEMPLATE_DEBUG = True
 ALLOWED_HOSTS = []
 
 AUTH_USER_MODEL = 'users.User'
 
-=======
->>>>>>> eab7f36c
 INSTALLED_APPS = (
     'django.contrib.admin',
     'django.contrib.auth',
