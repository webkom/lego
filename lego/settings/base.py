--- conflicted
+++ resolved
@@ -24,11 +24,8 @@
     'rest_framework',
 
     'lego.users',
-<<<<<<< HEAD
     'lego.utils',
-=======
     'lego.permissions',
->>>>>>> 52ec3821
 
     'lego.app.oauth',
     'lego.app.flatpages',
