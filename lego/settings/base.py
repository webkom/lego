--- conflicted
+++ resolved
@@ -96,8 +96,6 @@
     'JWT_RESPONSE_PAYLOAD_HANDLER': 'lego.utils.json_web_tokens.response_handler'
 }
 
-<<<<<<< HEAD
-=======
 OAUTH2_PROVIDER_APPLICATION_MODEL = 'oauth.APIApplication'
 # Tokens is valid for 10 years, this makes it easier for clients. No refresh token required. This
 # may be a security flaw, but with a token management system this should be fine.
@@ -108,7 +106,6 @@
     }
 }
 
->>>>>>> eb387961
 ROOT_URLCONF = 'lego.urls'
 
 WSGI_APPLICATION = 'lego.wsgi.application'
