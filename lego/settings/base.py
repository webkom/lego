--- conflicted
+++ resolved
@@ -6,13 +6,8 @@
 
 TESTING = 'test' in sys.argv  # Check if manage.py test has been run
 
-<<<<<<< HEAD
-=======
 SHELL_PLUS = 'ipython'
 
-DEBUG = True
-TEMPLATE_DEBUG = True
->>>>>>> 94b1c7f7
 ALLOWED_HOSTS = []
 
 AUTH_USER_MODEL = 'users.User'
