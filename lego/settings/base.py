--- conflicted
+++ resolved
@@ -158,8 +158,7 @@
     'lazy_connect': True
 }
 
-<<<<<<< HEAD
+
 LDAP_BASE_DN = 'dc=abakus,dc=no'
-=======
-CAPTCHA_URL = 'https://www.google.com/recaptcha/api/siteverify'
->>>>>>> 481906a2
+
+CAPTCHA_URL = 'https://www.google.com/recaptcha/api/siteverify'