from rest_framework import serializers
from rest_framework.fields import CharField
from rest_framework_jwt.serializers import User

from lego.apps.comments.serializers import CommentSerializer
from lego.apps.companies.serializers import PublicCompanyReadSerializer
from lego.apps.events.fields import ChargeStatusField
from lego.apps.events.models import Event, Pool, Registration
from lego.apps.users.serializers.abakus_groups import PublicAbakusGroupSerializer
from lego.apps.users.serializers.users import PublicUserSerializer
from lego.apps.files.fields import ImageField
from lego.utils.fields import PrimaryKeyRelatedFieldNoPKOpt
from lego.utils.serializers import BasisModelSerializer


class RegistrationReadSerializer(BasisModelSerializer):
    user = PublicUserSerializer()
    charge_status = ChargeStatusField()

    class Meta:
        model = Registration
        fields = ('id', 'user', 'pool', 'status', 'charge_status')
        read_only = True


class PoolReadSerializer(BasisModelSerializer):
    registrations = RegistrationReadSerializer(many=True)
    permission_groups = PublicAbakusGroupSerializer(many=True)

    class Meta:
        model = Pool
        fields = ('id', 'name', 'capacity', 'activation_date',
                  'permission_groups', 'registrations')
        read_only = True

    def create(self, validated_data):
        event = Event.objects.get(pk=self.context['view'].kwargs['event_pk'])
        permission_groups = validated_data.pop('permission_groups')
        pool = Pool.objects.create(event=event, **validated_data)
        pool.permission_groups.set(permission_groups)
        return pool


class EventReadSerializer(BasisModelSerializer):
<<<<<<< HEAD
    cover = ImageField(required=False, options={'height': 500})
    thumbnail = ImageField(
        source='cover',
        required=False,
        options={'height': 500, 'width': 500, 'smart': True}
    )

    class Meta:
        model = Event
        fields = ('id', 'title', 'description', 'cover', 'text', 'event_type', 'location',
                  'start_time', 'thumbnail', 'end_time', 'total_capacity', 'registration_count')
=======
    company = PublicCompanyReadSerializer(read_only=True)

    class Meta:
        model = Event
        fields = ('id', 'title', 'description', 'text', 'event_type', 'location',
                  'start_time', 'end_time', 'total_capacity', 'registration_count',
                  'company')
>>>>>>> 752b5a4b
        read_only = True


class EventReadDetailedSerializer(BasisModelSerializer):
    comments = CommentSerializer(read_only=True, many=True)
    comment_target = CharField(read_only=True)
<<<<<<< HEAD
    cover = ImageField(required=False, options={'height': 500})
=======
    company = PublicCompanyReadSerializer(read_only=True)
>>>>>>> 752b5a4b
    pools = PoolReadSerializer(read_only=True, many=True)
    active_capacity = serializers.ReadOnlyField()
    price = serializers.SerializerMethodField()

    class Meta:
        model = Event
        fields = ('id', 'title', 'description', 'cover', 'text', 'event_type', 'location',
                  'comments', 'comment_target', 'start_time', 'end_time', 'pools',
                  'company', 'active_capacity', 'is_priced', 'price')
        read_only = True

    def get_price(self, obj):
        request = self.context.get('request', None)
        if request:
            return obj.get_price(user=request.user)


class PoolCreateAndUpdateSerializer(BasisModelSerializer):

    class Meta:
        model = Pool
        fields = ('id', 'name', 'capacity', 'activation_date', 'permission_groups')

    def create(self, validated_data):
        event = Event.objects.get(pk=self.context['view'].kwargs['event_pk'])
        permission_groups = validated_data.pop('permission_groups')
        pool = Pool.objects.create(event=event, **validated_data)
        pool.permission_groups.set(permission_groups)

        return pool


class EventCreateAndUpdateSerializer(BasisModelSerializer):
    class Meta:
        model = Event
        fields = ('id', 'title', 'description', 'text', 'event_type', 'location',
                  'start_time', 'end_time', 'merge_time')


class RegistrationCreateAndUpdateSerializer(BasisModelSerializer):
    class Meta:
        model = Registration
        fields = ('id',)


class StripeTokenSerializer(serializers.Serializer):
    token = serializers.CharField()


class StripeObjectSerializer(serializers.Serializer):
    id = serializers.CharField()
    amount = serializers.IntegerField()
    amount_refunded = serializers.IntegerField()
    status = serializers.CharField()


class AdminRegistrationCreateAndUpdateSerializer(serializers.Serializer):
    user = PrimaryKeyRelatedFieldNoPKOpt(queryset=User.objects.all())
    pool = PrimaryKeyRelatedFieldNoPKOpt(queryset=Pool.objects.all())<|MERGE_RESOLUTION|>--- conflicted
+++ resolved
@@ -6,9 +6,9 @@
 from lego.apps.companies.serializers import PublicCompanyReadSerializer
 from lego.apps.events.fields import ChargeStatusField
 from lego.apps.events.models import Event, Pool, Registration
+from lego.apps.files.fields import ImageField
 from lego.apps.users.serializers.abakus_groups import PublicAbakusGroupSerializer
 from lego.apps.users.serializers.users import PublicUserSerializer
-from lego.apps.files.fields import ImageField
 from lego.utils.fields import PrimaryKeyRelatedFieldNoPKOpt
 from lego.utils.serializers import BasisModelSerializer
 
@@ -42,7 +42,7 @@
 
 
 class EventReadSerializer(BasisModelSerializer):
-<<<<<<< HEAD
+    company = PublicCompanyReadSerializer(read_only=True)
     cover = ImageField(required=False, options={'height': 500})
     thumbnail = ImageField(
         source='cover',
@@ -52,28 +52,17 @@
 
     class Meta:
         model = Event
-        fields = ('id', 'title', 'description', 'cover', 'text', 'event_type', 'location',
-                  'start_time', 'thumbnail', 'end_time', 'total_capacity', 'registration_count')
-=======
-    company = PublicCompanyReadSerializer(read_only=True)
-
-    class Meta:
-        model = Event
-        fields = ('id', 'title', 'description', 'text', 'event_type', 'location',
-                  'start_time', 'end_time', 'total_capacity', 'registration_count',
-                  'company')
->>>>>>> 752b5a4b
+        fields = ('id', 'title', 'description', 'cover', 'text', 'event_type',
+                  'location', 'start_time', 'thumbnail', 'end_time',
+                  'total_capacity', 'company', 'registration_count')
         read_only = True
 
 
 class EventReadDetailedSerializer(BasisModelSerializer):
     comments = CommentSerializer(read_only=True, many=True)
     comment_target = CharField(read_only=True)
-<<<<<<< HEAD
     cover = ImageField(required=False, options={'height': 500})
-=======
     company = PublicCompanyReadSerializer(read_only=True)
->>>>>>> 752b5a4b
     pools = PoolReadSerializer(read_only=True, many=True)
     active_capacity = serializers.ReadOnlyField()
     price = serializers.SerializerMethodField()
