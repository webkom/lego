from django.contrib.contenttypes.fields import GenericRelation
from django.conf import settings
from django.contrib.contenttypes.fields import GenericRelation
from django.core import signing
from django.core.signing import BadSignature, SignatureExpired, TimestampSigner
from django.db import models

from lego.apps.comments.models import Comment
from lego.apps.content.fields import ContentField
from lego.apps.meetings import constants
<<<<<<< HEAD
from lego.apps.meetings.permissions import (
    MeetingInvitationPermissionHandler, MeetingPermissionHandler
)
=======
from lego.apps.meetings.permissions import (MeetingInvitationPermissionHandler,
                                            MeetingPermissionHandler)
from lego.apps.comments.models import Comment
>>>>>>> 2121b685
from lego.apps.stats.utils import track
from lego.apps.users.models import User
from lego.utils.models import BasisModel


class Meeting(BasisModel):

    title = models.CharField(max_length=255)
    location = models.CharField(max_length=255)
    start_time = models.DateTimeField()
    end_time = models.DateTimeField(blank=True, null=True)
    comments = GenericRelation(Comment)

    report = ContentField(blank=True, allow_images=True)
    report_author = models.ForeignKey(
        User, blank=True, null=True, related_name='meetings_reports', on_delete=models.SET_NULL
    )
    _invited_users = models.ManyToManyField(
        User, through='MeetingInvitation', related_name='meeting_invitation',
        through_fields=('meeting', 'user')
    )

    class Meta:
        permission_handler = MeetingPermissionHandler()

    @property
    def invited_users(self):
        """
        As _invited_users include invitations deleted by Meeting.uninvite,
        we need to use this property method to not show them.
        For some reason, limit_choices_to does not work with ManyToManyField
        when specifying a custom through table.
        """
        return self._invited_users.filter(invitations__deleted=False)

    def get_absolute_url(self):
        return f'{settings.FRONTEND_URL}/meetings/{self.id}/'

    @property
    def participants(self):
        return self.invited_users.filter(invitations__status=constants.ATTENDING)

    def invite_user(self, user, created_by=None):
        invitation, created = self.invitations.update_or_create(
            user=user, meeting=self, defaults={'created_by': created_by}
        )

        track(user, 'meeting.invite', properties={'meeting_id': self.id})
        return invitation, created

    def invite_group(self, group, created_by=None):
        for user in group.users.all():
            self.invite_user(user, created_by)

    def uninvite_user(self, user):
        invitation = self.invitations.get(user=user)
        invitation.delete(force=True)
        track(user, 'meeting.uninvite', properties={'meeting_id': self.id})

    def restricted_lookup(self):
        """
        Restricted mail
        """
        return self.invited_users, []

    def announcement_lookup(self):
        return self.invited_users

    @property
    def comment_target(self):
        return f'{self._meta.app_label}.{self._meta.model_name}-{self.pk}'


class MeetingInvitation(BasisModel):

    meeting = models.ForeignKey(Meeting, related_name='invitations', on_delete=models.CASCADE)
    user = models.ForeignKey(User, related_name='invitations', on_delete=models.CASCADE)
    status = models.CharField(
        max_length=50, choices=constants.INVITATION_STATUS_TYPES, default=constants.NO_ANSWER
    )

    class Meta:
        unique_together = ('meeting', 'user')
        permission_handler = MeetingInvitationPermissionHandler()

    def generate_invitation_token(self):
        data = signing.dumps({'user_id': self.user.id, 'meeting_id': self.meeting.id})

        token = TimestampSigner().sign(data)
        return token

    @staticmethod
    def validate_token(token):
        """
        Validate token.

        returns MeetingInvitation or None
        """

        try:
            # Valid in 7 days
            valid_in = 60 * 60 * 24 * 7
            data = signing.loads(TimestampSigner().unsign(token, max_age=valid_in))

            return MeetingInvitation.objects.filter(
                user=int(data['user_id']), meeting=int(data['meeting_id'])
            )[0]
        except (BadSignature, SignatureExpired):
            return None

    def accept(self):
        self.status = constants.ATTENDING
        self.save()
        track(
            self.user, 'meeting.accept_invite', properties={
                'meeting_id': self.meeting_id,
                'invite_id: ': self.id,
            }
        )

    def reject(self):
        self.status = constants.NOT_ATTENDING
        self.save()
        track(
            self.user, 'meeting.reject_invite', properties={
                'meeting_id': self.meeting_id,
                'invite_id: ': self.id,
            }
        )<|MERGE_RESOLUTION|>--- conflicted
+++ resolved
@@ -8,15 +8,10 @@
 from lego.apps.comments.models import Comment
 from lego.apps.content.fields import ContentField
 from lego.apps.meetings import constants
-<<<<<<< HEAD
-from lego.apps.meetings.permissions import (
-    MeetingInvitationPermissionHandler, MeetingPermissionHandler
-)
-=======
+
 from lego.apps.meetings.permissions import (MeetingInvitationPermissionHandler,
                                             MeetingPermissionHandler)
 from lego.apps.comments.models import Comment
->>>>>>> 2121b685
 from lego.apps.stats.utils import track
 from lego.apps.users.models import User
 from lego.utils.models import BasisModel
