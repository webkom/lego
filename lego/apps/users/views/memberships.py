from django_filters.rest_framework import DjangoFilterBackend
from rest_framework import filters, status, viewsets
from rest_framework.response import Response

from lego.apps.permissions.api.filters import LegoPermissionFilter
from lego.apps.permissions.api.views import AllowedPermissionsMixin
from lego.apps.users import constants
from lego.apps.users.filters import MembershipFilterSet
from lego.apps.users.models import AbakusGroup, Membership
from lego.apps.users.serializers.memberships import MembershipSerializer


class MembershipViewSet(AllowedPermissionsMixin, viewsets.ModelViewSet):
    serializer_class = MembershipSerializer
    filterset_class = MembershipFilterSet
    ordering_fields = ["id", "role"]
    filter_backends = (
        DjangoFilterBackend,
        filters.OrderingFilter,
        LegoPermissionFilter,
    )
    ordering = "id"

    def get_queryset(self):
        if self.request is None:
            return Membership.objects.none()

        group = self.kwargs["group_pk"]
        descendants = self.request.query_params.get("descendants", None)
        if descendants == "true":
            return AbakusGroup.objects.get(pk=group).memberships

        return Membership.objects.filter(abakus_group_id=group)

    def create(self, request, *args, **kwargs):
        request.data["abakus_group"] = kwargs["group_pk"]
<<<<<<< HEAD
        user_groups = [
            membership.abakus_group.name for membership in request.user.memberships
        ]
        group_id = kwargs["group_pk"]
        group = AbakusGroup.objects.get(pk=group_id)
        if group.type == constants.GROUP_INTEREST and "Abakus" not in user_groups:
=======
        group_id = kwargs["group_pk"]
        group = AbakusGroup.objects.get(pk=group_id)
        
        if group.type == constants.GROUP_INTEREST and not request.user.has_grade_group:
>>>>>>> 5e4c0ec3
            return Response(status=status.HTTP_403_FORBIDDEN)

        return super(MembershipViewSet, self).create(request, *args, **kwargs)<|MERGE_RESOLUTION|>--- conflicted
+++ resolved
@@ -34,19 +34,10 @@
 
     def create(self, request, *args, **kwargs):
         request.data["abakus_group"] = kwargs["group_pk"]
-<<<<<<< HEAD
-        user_groups = [
-            membership.abakus_group.name for membership in request.user.memberships
-        ]
         group_id = kwargs["group_pk"]
         group = AbakusGroup.objects.get(pk=group_id)
-        if group.type == constants.GROUP_INTEREST and "Abakus" not in user_groups:
-=======
-        group_id = kwargs["group_pk"]
-        group = AbakusGroup.objects.get(pk=group_id)
-        
+
         if group.type == constants.GROUP_INTEREST and not request.user.has_grade_group:
->>>>>>> 5e4c0ec3
             return Response(status=status.HTTP_403_FORBIDDEN)
 
         return super(MembershipViewSet, self).create(request, *args, **kwargs)