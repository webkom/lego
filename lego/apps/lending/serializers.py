--- conflicted
+++ resolved
@@ -251,19 +251,10 @@
         old_status = instance.status
         new_status = validated_data.get("status", old_status)
         instance = super().update(instance, validated_data)
-<<<<<<< HEAD
-        old_status_string = LENDING_REQUEST_TRANSLATION_MAP[old_status]
-        new_status_string = LENDING_REQUEST_TRANSLATION_MAP[new_status]
-
-        if new_status != old_status:
-            timelineentry = TimelineEntry.objects.create(
-                message=f"Status endret fra {old_status_string} til {new_status_string}.",
-=======
         if new_status != old_status:
             new_status_string = LENDING_REQUEST_TRANSLATION_MAP[new_status]
             TimelineEntry.objects.create(
                 message=new_status_string,
->>>>>>> 3b728a38
                 lending_request=instance,
                 current_user=self.context.get("request").user,
                 is_system=True,
